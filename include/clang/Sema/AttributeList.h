--- conflicted
+++ resolved
@@ -165,116 +165,10 @@
   friend class AttributeFactory;
 
 public:
-<<<<<<< HEAD
-  class Factory {
-    llvm::BumpPtrAllocator Alloc;
-  public:
-    Factory() {}
-    ~Factory() {}
-    AttributeList *Create(IdentifierInfo *AttrName, SourceLocation AttrLoc,
-      IdentifierInfo *ScopeName, SourceLocation ScopeLoc,
-      IdentifierInfo *ParmName, SourceLocation ParmLoc,
-      Expr **args, unsigned numargs, bool declspec = false, bool cxx0x = false) {
-        AttributeList *Mem = Alloc.Allocate<AttributeList>();
-        new (Mem) AttributeList(Alloc, AttrName, AttrLoc, ScopeName, ScopeLoc,
-                                ParmName, ParmLoc, args, numargs,
-                                declspec, cxx0x);
-        return Mem;
-      }
-  };
-  
-  enum Kind {             // Please keep this list alphabetized.
-    AT_IBAction,          // Clang-specific.
-    AT_IBOutlet,          // Clang-specific.
-    AT_IBOutletCollection, // Clang-specific.
-    AT_address_space,
-    AT_alias,
-    AT_aligned,
-    AT_always_inline,
-    AT_analyzer_noreturn,
-    AT_annotate,
-    AT_base_check,
-    AT_blocks,
-    AT_carries_dependency,
-    AT_cdecl,
-    AT_cleanup,
-    AT_common,
-    AT_const,
-    AT_constant,
-    AT_constructor,
-    AT_deprecated,
-    AT_destructor,
-    AT_device,
-    AT_dllexport,
-    AT_dllimport,
-    AT_ext_vector_type,
-    AT_fastcall,
-    AT_format,
-    AT_format_arg,
-    AT_global,
-    AT_gnu_inline,
-    AT_host,
-    AT_launch_bounds,
-    AT_malloc,
-    AT_may_alias,
-    AT_mode,
-    AT_neon_polyvector_type,    // Clang-specific.
-    AT_neon_vector_type,        // Clang-specific.
-    AT_naked,
-    AT_nodebug,
-    AT_noinline,
-    AT_no_instrument_function,
-    AT_nocommon,
-    AT_nonnull,
-    AT_noreturn,
-    AT_nothrow,
-    AT_nsobject,
-    AT_objc_exception,
-    AT_objc_method_family,
-    AT_cf_returns_not_retained, // Clang-specific.
-    AT_cf_returns_retained,     // Clang-specific.
-    AT_ns_returns_not_retained, // Clang-specific.
-    AT_ns_returns_retained,     // Clang-specific.
-    AT_ns_returns_autoreleased, // Clang-specific.
-    AT_cf_consumed,             // Clang-specific.
-    AT_ns_consumed,             // Clang-specific.
-    AT_ns_consumes_self,        // Clang-specific.
-    AT_objc_gc,
-    AT_opencl_kernel_function,  // OpenCL-specific.
-    AT_overloadable,       // Clang-specific.
-    AT_ownership_holds,    // Clang-specific.
-    AT_ownership_returns,  // Clang-specific.
-    AT_ownership_takes,    // Clang-specific.
-    AT_packed,
-    AT_pascal,
-    AT_pure,
-    AT_regparm,
-    AT_section,
-    AT_sentinel,
-    AT_shared,
-    AT_stdcall,
-    AT_tesla,
-    AT_thiscall,
-    AT_transparent_union,
-    AT_unavailable,
-    AT_unused,
-    AT_used,
-    AT_uuid,
-    AT_vecreturn,     // PS3 PPU-specific.
-    AT_vector_size,
-    AT_visibility,
-    AT_warn_unused_result,
-    AT_weak,
-    AT_weakref,
-    AT_weak_import,
-    AT_reqd_wg_size,
-    AT_init_priority,
-=======
   enum Kind {           
     #define PARSED_ATTR(NAME) AT_##NAME,
     #include "clang/Sema/AttrParsedAttrList.inc"
     #undef PARSED_ATTR
->>>>>>> f5e0b225
     IgnoredAttribute,
     UnknownAttribute
   };
