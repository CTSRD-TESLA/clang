--- conflicted
+++ resolved
@@ -428,14 +428,10 @@
 KEYWORD(__forceinline               , KEYALL)
 KEYWORD(__unaligned                 , KEYMS)
 
-<<<<<<< HEAD
 // TESLA Extension.
 KEYWORD(__tesla_assert              , KEYALL)
 
-// OpenCL-specific keywords (see OpenCL 1.1 [6.1.9])
-=======
 // OpenCL-specific keywords
->>>>>>> f5e0b225
 KEYWORD(__kernel                    , KEYOPENCL)
 ALIAS("kernel", __kernel            , KEYOPENCL)
 KEYWORD(vec_step                    , KEYOPENCL|KEYALTIVEC)
